# .github/workflows/app.yaml
name: PyTest
on: push

jobs:
  test:
    runs-on: ubuntu-latest
    timeout-minutes: 10

    steps:
      - name: Check out repository code
        uses: actions/checkout@v2

      # Setup Python (faster than using Python container)
      - name: Setup Python
        uses: actions/setup-python@v2
        with:
          python-version: "3.10"

      - name: cache poetry install
        uses: actions/cache@v2
        with:
          path: ~/.local
          key: poetry-1.2.1-0

      - uses: snok/install-poetry@v1
        with:
          version: 1.2.1
          virtualenvs-create: true
          virtualenvs-in-project: true

      - name: cache deps
        id: cache-deps
        uses: actions/cache@v2
        with:
          path: .venv
          key: pydeps-${{ hashFiles('**/poetry.lock') }}

      - run: poetry install --no-interaction --no-root
        if: steps.cache-deps.outputs.cache-hit != 'true'

      - name: Run test suite
        run: |
          poetry add pytest
          poetry run pytest

      - name: Run coverage
        run: |
          poetry add pytest
<<<<<<< HEAD
          poetry run pytest --cov statbank/ --cov-fail-under=50
=======
          poetry run pytest --cov statbank/ --cov-fail-under=55


      


    
>>>>>>> 9bdd8fe9
<|MERGE_RESOLUTION|>--- conflicted
+++ resolved
@@ -47,14 +47,4 @@
       - name: Run coverage
         run: |
           poetry add pytest
-<<<<<<< HEAD
-          poetry run pytest --cov statbank/ --cov-fail-under=50
-=======
-          poetry run pytest --cov statbank/ --cov-fail-under=55
-
-
-      
-
-
-    
->>>>>>> 9bdd8fe9
+          poetry run pytest --cov statbank/ --cov-fail-under=55