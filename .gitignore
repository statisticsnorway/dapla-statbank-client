<<<<<<< HEAD
=======
# Data
>>>>>>> 4848a708
*.parquet

# Papermill output
*_output.ipynb

# Mock databases
*.db

# Byte-compiled / optimized / DLL files
__pycache__/
*.py[cod]
*$py.class

# C extensions
*.so

# Distribution / packaging
.Python
build/
develop-eggs/
dist/
downloads/
eggs/
.eggs/
lib/
lib64/
parts/
sdist/
var/
wheels/
pip-wheel-metadata/
share/python-wheels/
*.egg-info/
.installed.cfg
*.egg
MANIFEST

# PyInstaller
#  Usually these files are written by a python script from a template
#  before PyInstaller builds the exe, so as to inject date/other infos into it.
*.manifest
*.spec

# Installer logs
pip-log.txt
pip-delete-this-directory.txt

# Unit test / coverage reports
htmlcov/
.tox/
.nox/
.coverage
.coverage.*
.cache
nosetests.xml
coverage.xml
*.cover
*.py,cover
.hypothesis/
.pytest_cache/

# Translations
*.mo
*.pot

# Django stuff:
*.log
local_settings.py
db.sqlite3
db.sqlite3-journal

# Flask stuff:
instance/
.webassets-cache

# Scrapy stuff:
.scrapy

# Sphinx documentation
docs/_build/

# PyBuilder
target/

# Jupyter Notebook
.ipynb_checkpoints

# CSV-files
*.csv

# IPython
profile_default/
ipython_config.py

# pyenv
.python-version

# pipenv
#   According to pypa/pipenv#598, it is recommended to include Pipfile.lock in version control.
#   However, in case of collaboration, if having platform-specific dependencies or dependencies
#   having no cross-platform support, pipenv may install dependencies that don't work, or not
#   install all needed dependencies.
#Pipfile.lock

# PEP 582; used by e.g. github.com/David-OConnor/pyflow
__pypackages__/

# Celery stuff
celerybeat-schedule
celerybeat.pid

# SageMath parsed files
*.sage.py

# Environments
.env
.venv
env/
venv/
ENV/
env.bak/
venv.bak/

# Spyder project settings
.spyderproject
.spyproject

# Rope project settings
.ropeproject

# mkdocs documentation
/site

# mypy
.mypy_cache/
.dmypy.json
dmypy.json

# Pyre type checker
.pyre/<|MERGE_RESOLUTION|>--- conflicted
+++ resolved
@@ -1,7 +1,4 @@
-<<<<<<< HEAD
-=======
 # Data
->>>>>>> 4848a708
 *.parquet
 
 # Papermill output
