--- conflicted
+++ resolved
@@ -6,7 +6,6 @@
 poetry install --with dev
 ```
 
-<<<<<<< HEAD
 ### Pytest suites
 ```bash
 poetry run pytest --cov -v -m "not integration_dapla"
@@ -14,9 +13,6 @@
 The marker "integration_dapla" is for running specific tests locally on a dapla. They are placed in tests/test_integration_dapla.py .\
 Use this flag in the command-line call to avoid running them on other platforms.
 
-=======
-## Devops / CI/CD / code feedback
->>>>>>> 59cd5185
 
 ### Pytest coverage
 ```bash
