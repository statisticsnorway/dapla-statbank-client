{
 "cells": [
  {
   "cell_type": "code",
   "execution_count": null,
   "id": "72fead21-2bb5-4d35-9d84-57b703323fed",
   "metadata": {},
   "outputs": [],
   "source": [
    "import os\n",
    "os.chdir(\"../\")"
   ]
  },
  {
   "cell_type": "code",
   "execution_count": null,
   "id": "e2e2200a-fbe6-4560-9f10-dc600265c5e2",
   "metadata": {},
   "outputs": [],
   "source": [
    "from statbank import StatbankClient\n",
    "import pandas as pd\n",
    "import dapla as dp"
   ]
  },
  {
   "cell_type": "code",
   "execution_count": null,
   "id": "ebe95fb1-cfbd-4aa8-a25e-24895983df4a",
   "metadata": {},
   "outputs": [],
   "source": [
    "fileclient = dp.FileClient()\n",
    "statclient = StatbankClient(\"LAST312\")"
   ]
  },
  {
   "cell_type": "code",
   "execution_count": null,
   "id": "c95aceea-a11a-42b7-a549-97fda573c468",
   "metadata": {},
   "outputs": [],
   "source": [
    "stillnaring_path = \"gs://ssb-staging-dapla-felles-data-delt/dapla-statbank-client-testing/08771_stillnaring1_seksjon312.txt\""
   ]
  },
  {
   "cell_type": "code",
   "execution_count": null,
   "id": "c4f7d66f-cf1c-4ed7-bd58-f72e51f7e6d7",
   "metadata": {},
   "outputs": [],
   "source": [
    "with fileclient.gcs_open(stillnaring_path, \"r\") as stillnaring_fil:\n",
    "    stillnaring = pd.read_csv(stillnaring_fil, sep=\";\", header=None)\n",
    "stillnaring = stillnaring.fillna(\"\")"
   ]
  },
  {
   "cell_type": "code",
   "execution_count": null,
   "id": "fb673cfe-3e17-42a9-a8d3-795cc0c1ab9a",
   "metadata": {},
   "outputs": [],
   "source": [
    "stillnaring.info()"
   ]
  },
  {
   "cell_type": "code",
   "execution_count": null,
   "id": "2b3236c0-de47-4c7c-8c93-97322edd8d4b",
   "metadata": {},
   "outputs": [],
   "source": [
    "stillnaring.head()"
   ]
  },
  {
   "cell_type": "code",
   "execution_count": null,
   "id": "5e198e02-b28f-4078-b480-73c4ddcabca7",
   "metadata": {},
   "outputs": [],
   "source": [
    "desc = statclient.get_description(\"08771\")"
   ]
  },
  {
   "cell_type": "code",
   "execution_count": null,
   "id": "2996db2f-1536-437b-b4ff-9f86e1abb626",
   "metadata": {},
   "outputs": [],
   "source": [
    "desc.variables"
   ]
  },
  {
   "cell_type": "code",
   "execution_count": null,
   "id": "e7818398-0eb9-4eeb-b4d7-986be15bd703",
   "metadata": {},
   "outputs": [],
   "source": [
    "desc.transferdata_template()"
   ]
  },
  {
   "cell_type": "code",
   "execution_count": null,
   "id": "a9634653-a3b9-441f-95f8-45045a130ff1",
   "metadata": {},
   "outputs": [],
   "source": [
    "statclient.validate({\"stillnaring1.dat\" : stillnaring,}, \"08771\")"
   ]
  },
  {
   "cell_type": "code",
   "execution_count": null,
   "id": "8cfbbbb2-2622-4347-9160-3f8c7b4f00b6",
   "metadata": {},
   "outputs": [],
   "source": [
    "statclient.transfer({\"stillnaring1.dat\" : stillnaring,}, \"08771\")"
   ]
  },
  {
   "cell_type": "code",
   "execution_count": null,
<<<<<<< HEAD
   "id": "18700713-3a4a-4587-afec-a3853573fcf9",
=======
   "id": "f55d7c60-0887-476a-9562-55f4c5752c2f",
>>>>>>> 3ac5eee8
   "metadata": {},
   "outputs": [],
   "source": []
  }
 ],
 "metadata": {
  "language_info": {
   "codemirror_mode": {
    "name": "ipython"
   },
   "file_extension": ".py",
   "mimetype": "text/x-python",
   "name": "python",
   "nbconvert_exporter": "python"
  }
 },
 "nbformat": 4,
 "nbformat_minor": 5
}<|MERGE_RESOLUTION|>--- conflicted
+++ resolved
@@ -3,7 +3,7 @@
   {
    "cell_type": "code",
    "execution_count": null,
-   "id": "72fead21-2bb5-4d35-9d84-57b703323fed",
+   "id": "35e7fb45",
    "metadata": {},
    "outputs": [],
    "source": [
@@ -14,7 +14,7 @@
   {
    "cell_type": "code",
    "execution_count": null,
-   "id": "e2e2200a-fbe6-4560-9f10-dc600265c5e2",
+   "id": "c4f2ecfc",
    "metadata": {},
    "outputs": [],
    "source": [
@@ -26,7 +26,7 @@
   {
    "cell_type": "code",
    "execution_count": null,
-   "id": "ebe95fb1-cfbd-4aa8-a25e-24895983df4a",
+   "id": "f8aec733",
    "metadata": {},
    "outputs": [],
    "source": [
@@ -37,7 +37,7 @@
   {
    "cell_type": "code",
    "execution_count": null,
-   "id": "c95aceea-a11a-42b7-a549-97fda573c468",
+   "id": "b372e5b7",
    "metadata": {},
    "outputs": [],
    "source": [
@@ -47,7 +47,7 @@
   {
    "cell_type": "code",
    "execution_count": null,
-   "id": "c4f7d66f-cf1c-4ed7-bd58-f72e51f7e6d7",
+   "id": "5942dab5",
    "metadata": {},
    "outputs": [],
    "source": [
@@ -59,7 +59,7 @@
   {
    "cell_type": "code",
    "execution_count": null,
-   "id": "fb673cfe-3e17-42a9-a8d3-795cc0c1ab9a",
+   "id": "6822431d",
    "metadata": {},
    "outputs": [],
    "source": [
@@ -69,7 +69,7 @@
   {
    "cell_type": "code",
    "execution_count": null,
-   "id": "2b3236c0-de47-4c7c-8c93-97322edd8d4b",
+   "id": "28abb8f8",
    "metadata": {},
    "outputs": [],
    "source": [
@@ -79,7 +79,7 @@
   {
    "cell_type": "code",
    "execution_count": null,
-   "id": "5e198e02-b28f-4078-b480-73c4ddcabca7",
+   "id": "dda2e0d2",
    "metadata": {},
    "outputs": [],
    "source": [
@@ -89,7 +89,7 @@
   {
    "cell_type": "code",
    "execution_count": null,
-   "id": "2996db2f-1536-437b-b4ff-9f86e1abb626",
+   "id": "6bcdb93c",
    "metadata": {},
    "outputs": [],
    "source": [
@@ -99,7 +99,7 @@
   {
    "cell_type": "code",
    "execution_count": null,
-   "id": "e7818398-0eb9-4eeb-b4d7-986be15bd703",
+   "id": "94af6dee",
    "metadata": {},
    "outputs": [],
    "source": [
@@ -109,7 +109,7 @@
   {
    "cell_type": "code",
    "execution_count": null,
-   "id": "a9634653-a3b9-441f-95f8-45045a130ff1",
+   "id": "6946199c",
    "metadata": {},
    "outputs": [],
    "source": [
@@ -119,7 +119,7 @@
   {
    "cell_type": "code",
    "execution_count": null,
-   "id": "8cfbbbb2-2622-4347-9160-3f8c7b4f00b6",
+   "id": "b380d6f8",
    "metadata": {},
    "outputs": [],
    "source": [
@@ -129,11 +129,7 @@
   {
    "cell_type": "code",
    "execution_count": null,
-<<<<<<< HEAD
-   "id": "18700713-3a4a-4587-afec-a3853573fcf9",
-=======
-   "id": "f55d7c60-0887-476a-9562-55f4c5752c2f",
->>>>>>> 3ac5eee8
+   "id": "1b988589",
    "metadata": {},
    "outputs": [],
    "source": []
