[tool.poetry]
name = "dapla-statbank-client"
version = "1.2.0"
description = "Handles data transfer Statbank <-> Dapla for Statistics Norway"
authors = ["Statistics Norway", "Carl F. Corneil <cfc@ssb.no>"]
license = "MIT"
readme = "README.md"
homepage = "https://github.com/statisticsnorway/dapla-statbank-client"
repository = "https://github.com/statisticsnorway/dapla-statbank-client"
documentation = "https://statisticsnorway.github.io/dapla-statbank-client"
packages = [{ include = "statbank", from = "src" }]
classifiers = ["Development Status :: 5 - Production/Stable"]

[tool.poetry.urls]
Changelog = "https://github.com/statisticsnorway/dapla-statbank-client/releases"

[tool.poetry.dependencies]
python = ">=3.10,<4"
pandas = ">=1.5.3"
requests = ">=2.28.2"
ipywidgets = ">=8.0.4"
IPython = ">=8.11.0"
pyjstat = ">=2.4.0"
toml = "^0.10.2"
python-dotenv = ">=1.0.1"
colorama = ">=0.4.6"
# Stubs for Mypy
pandas-stubs = ">=2.1.1.230928"
types-requests = ">=2.31.0.10"
types-toml = ">=0.10.8.7"
types-colorama = ">=0.4.15.20240205"
dapla-toolbelt = "^2.0.6"

[tool.poetry.group.dev.dependencies]
<<<<<<< HEAD
pytest = "7.1.3"
pre-commit = "^2.20.0"
autoflake = "^1.7.6"
pep8-naming = "^0.13.2"
pyupgrade = "^3.1.0"
ipykernel = "^6.25.1"
isort = "^5.10.1"
flake8-logging-format = "^0.8.1"
flake8-eradicate = "^1.4.0"
flake8-debugger = "^4.1.2"
flake8-comprehensions = "^3.10.0"
flake8-builtins = "^2.0.0"
flake8-bugbear = "^22.9.23"
flake8 = "^5.0.4"
bump2version = "^1.0.1"
pytest-cov = "^4.0.0"
mypy = "^0.982"
black = "^24.3.0"

=======
pygments = ">=2.10.0"
black = { extras = ["jupyter"], version = ">=23.1.0" }
coverage = { extras = ["toml"], version = ">=6.2" }
darglint = ">=1.8.1"
furo = ">=2021.11.12"
mypy = ">=0.930"
pre-commit = ">=2.16.0"
pre-commit-hooks = ">=4.1.0"
ruff = ">=0.0.284"
pytest = ">=6.2.5"
sphinx = ">=6.2.1"
sphinx-autobuild = ">=2021.3.14"
sphinx-autodoc-typehints = ">=1.24.0"
sphinx-click = ">=3.0.2"
typeguard = ">=2.13.3"
xdoctest = { extras = ["colors"], version = ">=0.15.10" }
myst-parser = { version = ">=0.16.1" }
ipykernel = ">=6.0.0"
>>>>>>> 42dc73ae



[tool.pytest.ini_options]
pythonpath = ["src"]
markers = ["integration_dapla: actually runs against the real statbank API, therefore needs username and password"]

[tool.poetry.scripts]
dapla-statbank-client = "statbank.__main__:main"

[tool.coverage.paths]
source = ["src", "*/site-packages"]
tests = ["tests", "*/tests"]

[tool.coverage.run]
branch = true
source = ["statbank", "tests"]
omit = ["*api_types.py"]
relative_files = true

[tool.coverage.report]
show_missing = true
fail_under = 80
omit = ["*api_types.py"]

[tool.mypy]
strict = true
warn_unreachable = true
pretty = true
show_column_numbers = true
show_error_context = true
exclude = ["tests", "docs", "noxfile.py"]

[[tool.mypy.overrides]]
module = [
    "ipywidgets.*",
    "pyjstat.*",
]
ignore_missing_imports = true

[tool.ruff]
force-exclude = true  # Apply excludes to pre-commit
show-fixes = true
src = ["src", "tests"]
target-version = "py39"  # Minimum Python version supported

# Ruff rules may be customized as desired: https://docs.astral.sh/ruff/rules/
select = ["ALL"]
ignore = [
    "ANN101", # Supress missing-type-self.
    "D100",   # Supress undocumented-public-module. Only doc of public api required.
    "E402",   # Supress module-import-not-at-top-of-file, needed in jupyter notebooks.
    "E501",   # Supress line-too-long warnings: trust black's judgement on this one.
    "TRY003", # Carl: Ruff wants me to subclass basic exceptions, I dont agree
    "FBT001", # Carl: Users will not want to create Enums just to run the function
    "FBT002", # Carl: Users will not want to create Enums just to run the function

]
include = ["*.py", "*.pyi", "**/pyproject.toml", "*.ipynb"]
extend-exclude = [
    "__pycache__",
    "old",
    ".ipynb_checkpoints",
    "noxfile.py",
    "docs/conf.py",
     "*.ipynb",  # Custom ignore for klass-package, notebooks are only for "demo", waiting for a B018 ignore on notebooks in ruff
]

[tool.ruff.lint.isort]
force-single-line = true

[tool.ruff.lint.mccabe]
max-complexity = 15

[tool.ruff.lint.pydocstyle]
convention = "google"  # You can also use "numpy".

[tool.ruff.lint.pep8-naming]
classmethod-decorators = ["classmethod", "validator", "root_validator", "pydantic.validator"]

[tool.ruff.lint.per-file-ignores]
"*/__init__.py" = ["F401"]
"**/tests/*" = [
    # asserts are encouraged in pytest
    "S101",
    # return annotations don't add value for test functions
    "ANN201",
    # docstrings are overkill for test functions
    "D103",
    "D100",
]

[build-system]
requires = ["poetry-core>=1.0.0"]
build-backend = "poetry.core.masonry.api"<|MERGE_RESOLUTION|>--- conflicted
+++ resolved
@@ -32,29 +32,8 @@
 dapla-toolbelt = "^2.0.6"
 
 [tool.poetry.group.dev.dependencies]
-<<<<<<< HEAD
-pytest = "7.1.3"
-pre-commit = "^2.20.0"
-autoflake = "^1.7.6"
-pep8-naming = "^0.13.2"
-pyupgrade = "^3.1.0"
-ipykernel = "^6.25.1"
-isort = "^5.10.1"
-flake8-logging-format = "^0.8.1"
-flake8-eradicate = "^1.4.0"
-flake8-debugger = "^4.1.2"
-flake8-comprehensions = "^3.10.0"
-flake8-builtins = "^2.0.0"
-flake8-bugbear = "^22.9.23"
-flake8 = "^5.0.4"
-bump2version = "^1.0.1"
-pytest-cov = "^4.0.0"
-mypy = "^0.982"
-black = "^24.3.0"
-
-=======
 pygments = ">=2.10.0"
-black = { extras = ["jupyter"], version = ">=23.1.0" }
+black = { extras = ["jupyter"], version = ">=24.3.0" }
 coverage = { extras = ["toml"], version = ">=6.2" }
 darglint = ">=1.8.1"
 furo = ">=2021.11.12"
@@ -71,7 +50,6 @@
 xdoctest = { extras = ["colors"], version = ">=0.15.10" }
 myst-parser = { version = ">=0.16.1" }
 ipykernel = ">=6.0.0"
->>>>>>> 42dc73ae
 
 
 
