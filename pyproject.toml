[tool.poetry]
name = "dapla-statbank-client"
<<<<<<< HEAD
version = "1.0.1"
=======
version = "1.0.2"
>>>>>>> 4848a708
description = "Handles data transfer Statbank <-> Dapla for Statistics Norway"
authors = ["Statistics Norway", "Carl F. Corneil <cfc@ssb.no>"]
license = "MIT"
readme = "README.md"
packages = [{include = "statbank"}]

[tool.poetry.dependencies]
python = "^3.10"
pandas = "^1.5.0"
dapla-toolbelt = "^1.3.3"
requests = "^2.28.1"
pyjstat = "^2.3.0"
ipywidgets = "^8.0.2"
IPython = "^8.5.0"

[tool.poetry.group.dev.dependencies]
pytest = "7.1.3"
pre-commit = "^2.20.0"
autoflake = "^1.7.6"
pep8-naming = "^0.13.2"
pyupgrade = "^3.1.0"
isort = "^5.10.1"
flake8-logging-format = "^0.8.1"
flake8-eradicate = "^1.4.0"
flake8-debugger = "^4.1.2"
flake8-comprehensions = "^3.10.0"
flake8-builtins = "^2.0.0"
flake8-bugbear = "^22.9.23"
flake8 = "^5.0.4"
bump2version = "^1.0.1"
pytest-cov = "^4.0.0"
mypy = "^0.982"
black = "^22.12.0"


[build-system]
requires = ["poetry-core"]
build-backend = "poetry.core.masonry.api"


[tool.pytest.ini_options]
markers = [
    "integration_dapla",
]


[tool.isort]
profile = "black"
skip_gitignore = true
lines_after_imports = 2<|MERGE_RESOLUTION|>--- conflicted
+++ resolved
@@ -1,10 +1,6 @@
 [tool.poetry]
 name = "dapla-statbank-client"
-<<<<<<< HEAD
-version = "1.0.1"
-=======
 version = "1.0.2"
->>>>>>> 4848a708
 description = "Handles data transfer Statbank <-> Dapla for Statistics Norway"
 authors = ["Statistics Norway", "Carl F. Corneil <cfc@ssb.no>"]
 license = "MIT"
