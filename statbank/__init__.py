<<<<<<< HEAD
__all__ = ["StatbankClient", "apidata", "apidata_all", "apidata_rotate"]

from .client import StatbankClient
from .apidata import apidata, apidata_all, apidata_rotate
=======
__all__ = ["StatbankClient"]

from .client import StatbankClient
>>>>>>> ce90a5c5
<|MERGE_RESOLUTION|>--- conflicted
+++ resolved
@@ -1,10 +1,4 @@
-<<<<<<< HEAD
-__all__ = ["StatbankClient", "apidata", "apidata_all", "apidata_rotate"]
-
-from .client import StatbankClient
-from .apidata import apidata, apidata_all, apidata_rotate
-=======
-__all__ = ["StatbankClient"]
-
-from .client import StatbankClient
->>>>>>> ce90a5c5
+__all__ = ["StatbankClient", "apidata", "apidata_all", "apidata_rotate"]
+
+from .client import StatbankClient
+from .apidata import apidata, apidata_all, apidata_rotate