--- conflicted
+++ resolved
@@ -1,9 +1,4 @@
 __all__ = ["StatbankClient", "apidata", "apidata_all", "apidata_rotate"]
 
-<<<<<<< HEAD
-from .apidata import apidata, apidata_all, apidata_rotate
 from .client import StatbankClient
-=======
-from .client import StatbankClient
-from .apidata import apidata, apidata_all, apidata_rotate
->>>>>>> 9d7106c6
+from .apidata import apidata, apidata_all, apidata_rotate