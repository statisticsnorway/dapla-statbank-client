#!/usr/bin/env python3

import base64
import getpass
import json
import os

import requests as r
from dapla import AuthClient


class StatbankAuth:
    """
    Parent class for shared behavior between Statbankens "Transfer-API" and "Uttaksbeskrivelse-API"
    ...

    Methods
    -------
    _build_headers() -> dict:
        Creates dict of headers needed in request to talk to Statbank-API
    _build_auth() -> str:
        Gets key from environment and encrypts password with key, combines it with username into expected Authentication header.
    _encrypt_request() -> str:
        Encrypts password with key from local service, url for service should be environment variables. Password is not possible to send into function. Because safety.
    _build_urls() -> dict:
        Urls will differ based environment variables, returns a dict of urls.
    __init__():
        is not implemented, as Transfer and UttrekksBeskrivelse both add their own.

    """

    def _build_headers(self) -> dict:
        return {
            "Authorization": self._build_auth(),
            "Content-Type": "multipart/form-data; boundary=12345",
            "Connection": "keep-alive",
            "Accept-Encoding": "gzip, deflate, br",
            "Accept": r"*/*",
            "User-Agent": self._build_user_agent(),
        }

    @staticmethod
    def check_env() -> str:
        """Check if you are on Dapla or in prodsone.

        Returns
        -------
        str
            "DAPLA" if on dapla, "PROD" if you are in prodsone.

        Raises
        ------
        OSError
            If no indications match, dapla/prod may have changed (please report)
            Or you are using the function outside of dapla/prod on purpose?
        """
        jupyter_image_spec = os.environ.get("JUPYTER_IMAGE_SPEC")
        if (jupyter_image_spec and "jupyterlab-dapla" in jupyter_image_spec):
            return "DAPLA"
        elif os.path.isdir("/ssb/bruker"):
            return "PROD"
        else:
            raise OSError("Ikke i prodsonen, eller på Dapla? Må funksjonen skrives om?")

    @staticmethod    
    def check_database() -> str:
        if "test" in os.environ["STATBANK_BASE_URL"]:
            print("Warning: Descriptions and data in the TEST-database may be outdated!")
            return "TEST"
        elif "i.ssb" in os.environ["STATBANK_BASE_URL"]:
            return "PROD"
        else:
            raise SystemError(
                "Can't determine if Im sending to the test-database or the prod-database"
            )


    def _build_user_agent(self):
<<<<<<< HEAD
        envir = os.environ.get("DAPLA_ENVIRONMENT", "TEST")
        service = os.environ.get("DAPLA_SERVICE", "JUPYTERLAB")
        region = os.environ.get("DAPLA_REGION", "ON_PREM")
        
        user_agent = f"{envir}-{region}-{service}-"
        
=======
        if self.check_env() == "DAPLA":
            user_agent = "Dapla"
        elif self.check_env() == "PROD":
            user_agent = "Bakke"
        else:
            raise SystemError("Can't determine if Im in dapla or in prodsone")

        if self.check_database() == "TEST":
            user_agent += "Test-"
        elif self.check_database() == "PROD":
            user_agent += "Prod-"
        else:
            raise SystemError(
                "Can't determine if Im sending to the test-database or the prod-database"
            )

>>>>>>> 48d427f7
        return user_agent + r.utils.default_headers()["User-agent"]

    def _build_auth(self):
        response = self._encrypt_request()
        try:
            username_encryptedpassword = (
                bytes(self.loaduser, "UTF-8")
                + bytes(":", "UTF-8")
                + bytes(json.loads(response.text)["message"], "UTF-8")
            )
        finally:
            del response
        return "Basic " + base64.b64encode(username_encryptedpassword).decode("utf8")

<<<<<<< HEAD
    @staticmethod
    def _encrypt_request():

        
        # This decides which of Statbankens databases to send to
        db = "TEST"
        if "PROD" == os.environ.get("DAPLA_ENVIRONMENT", "TEST"):
            db = "PROD"
            
=======
    def _encrypt_request(self):
        db = self.check_database()
>>>>>>> 48d427f7
        if AuthClient.is_ready():
            headers = {
                "Authorization": f"Bearer {AuthClient.fetch_personal_token()}",
                "Content-type": "application/json",
            }
        else:
            headers = {
                "Content-type": "application/json",
            }
        return r.post(
            os.environ["STATBANK_ENCRYPT_URL"],
            headers=headers,
            json={"message": getpass.getpass(f"Lastepassord ({db}):")},
        )

    @staticmethod
    def _build_urls() -> dict:
        base_url = os.environ["STATBANK_BASE_URL"]
        end_urls = {
            "loader": "statbank/sos/v1/DataLoader?",
            "uttak": "statbank/sos/v1/uttaksbeskrivelse?",
            "gui": "lastelogg/gui/",
            "api": "lastelogg/api/",
        }
        return {k: base_url + v for k, v in end_urls.items()}<|MERGE_RESOLUTION|>--- conflicted
+++ resolved
@@ -76,31 +76,12 @@
 
 
     def _build_user_agent(self):
-<<<<<<< HEAD
         envir = os.environ.get("DAPLA_ENVIRONMENT", "TEST")
         service = os.environ.get("DAPLA_SERVICE", "JUPYTERLAB")
         region = os.environ.get("DAPLA_REGION", "ON_PREM")
         
         user_agent = f"{envir}-{region}-{service}-"
         
-=======
-        if self.check_env() == "DAPLA":
-            user_agent = "Dapla"
-        elif self.check_env() == "PROD":
-            user_agent = "Bakke"
-        else:
-            raise SystemError("Can't determine if Im in dapla or in prodsone")
-
-        if self.check_database() == "TEST":
-            user_agent += "Test-"
-        elif self.check_database() == "PROD":
-            user_agent += "Prod-"
-        else:
-            raise SystemError(
-                "Can't determine if Im sending to the test-database or the prod-database"
-            )
-
->>>>>>> 48d427f7
         return user_agent + r.utils.default_headers()["User-agent"]
 
     def _build_auth(self):
@@ -115,20 +96,14 @@
             del response
         return "Basic " + base64.b64encode(username_encryptedpassword).decode("utf8")
 
-<<<<<<< HEAD
     @staticmethod
     def _encrypt_request():
-
         
         # This decides which of Statbankens databases to send to
         db = "TEST"
         if "PROD" == os.environ.get("DAPLA_ENVIRONMENT", "TEST"):
             db = "PROD"
             
-=======
-    def _encrypt_request(self):
-        db = self.check_database()
->>>>>>> 48d427f7
         if AuthClient.is_ready():
             headers = {
                 "Authorization": f"Bearer {AuthClient.fetch_personal_token()}",
