#!/usr/bin/env python3

<<<<<<< HEAD
=======
from .auth import StatbankAuth
from .uttrekk import StatbankUttrekksBeskrivelse
from .transfer import StatbankTransfer
from .apidata import apidata_all, apidata, apidata_rotate

>>>>>>> a4632847
import datetime
import os
from datetime import timedelta as td

import ipywidgets as widgets
<<<<<<< HEAD
import pandas as pd

from .apidata import apidata, apidata_all
from .auth import StatbankAuth
from .transfer import StatbankTransfer
from .uttrekk import StatbankUttrekksBeskrivelse

=======
import os
import json
>>>>>>> a4632847

class StatbankClient(StatbankAuth):
    """
    This is the main interface towards the rest of the statbank-package.
    An initialized client, an object of this class, will contain data/parameters
    that often is shared, among all transfers within a statistical production.
    Call methods under this client to:
    - transfer the data
        .transfer()
    - only validate the data against a description
        .validate()
    - get transfer/data description (filbeskrivelse)
        .get_description()
    - set the publish date with a datepicker
        .date_picker() + .set_publish_date()
    - get published data from the external or internal API of statbanken
        apidata_all() / apidata()
    ...

    Attributes
    ----------
    loaduser : str
        Username for Statbanken, not the same as "tbf" or "common personal username" in other SSB-systems
    date : str
        Date for publishing the transfer. Shape should be "yyyy-mm-dd", like "2022-01-01".
        Statbanken only allows publishing four months into the future?
    shortuser : str
        The abbrivation of username at ssb. Three letters, like "cfc".
        If not specified, we will try to get this from daplas environement variables.
    cc : str
        First person to be notified by email of transfer. Defaults to the same as "shortuser"
    bcc : str
        Second person to be notified by email of transfer. Defaults to the same as "cc"
    overwrite : bool
        False = no overwrite
        True = overwrite
    approve : str
        "0" = manual approval
        "1" = automatic approval at transfer-time (immediately)
        "2" = JIT (Just In Time), approval right before publishing time
    validation : bool
        Set to True, if you want the python-validation code to run user-side.
        Set to False, if its slow and unnecessary.
    log: list
        Each "action" (method used) on the client is appended to the log.
        Nice to use for appending to your own logging after you are done,
        or printing it in a try-except-block to see what the last actions were,
        before error being raised.

    Methods
    -------
    get_description(tableid):
        Get the "uttrekksbeskrivelse" for the tableid, which describes metadata
        about shape of data to be transferred, and metadata about the table
        itself in Statbankens system, like ID, name and content of codelists.
        Returns an object of the internal class "StatbankUttrekksBeskrivelse"
    validate(data, tableid):
        Gets an "uttrekksbeskrivelse" and validates the data against this.
        All validation happens locally, so dont be afraid of any data
        being sent to statbanken using this method.
        Logic is built in Python, and can probably be expanded upon.
    transfer(data, tableid):
        Transfers your data to Statbanken.
<<<<<<< HEAD
        First it gets an uttrekksbeskrivelse, validates against this,
        then makes the actual transfer. Validation can be set to False,
        to avoid this checking beforehand.
=======
>>>>>>> a4632847
        Make sure you've set the publish-date correctly before sending.

    date = date_picker():
        Shows a date-picker widget using ipywidget.
    set_publish_date(date):
        To actually set the date,
        the result of the picker must be sent into this function after editing.
        This method also excepts a datetime, datetime.date,
        or a string in the format YYYY-mm-dd.

    apidata_all(tableid):
        Finds "all the codes" of data for the table, using a first request.
        Then builds a query from this to get all the data using apidata().
        Use this if you want "all the data" from a table, and this isnt too big.
    apidata(tableid, query):
        Lets you specify a query, to limit the data in the response.
        Get this query from the bottom of the statbank-webpage (API-spørring).

    read_description_json(path.json):
        Tries to restore a StatbankUttrekksBeskrivelse-object from a stored, serialized json.
    read_transfer_json(path.json):
        Tries to restore a StatbankTransfer-object from a stored, serialized json.
        
    get_description_batch(tableids):
        Send in a list of tableids: ['00000', '00000'].
        Returns a list of StatbankUttrekksBeskrivelse,
        which you may inspect / use as you wish.
    validate_batch({tableids:datas}):
        Send in a dict of tableids as keys, and data as lists/dataframes in the dict values.
        Will validate all in the list, until one returns an error.
    transfer_batch({tableids:datas}):
        Send in a dict of tableids as keys, and data as lists/dataframes in the dict values.
        Will try to transfer all of them, until it reaches an error.
        Publishing a table to statbanken many times before the publishing date is ok.
        But if you do it too fast, in succession, you might encounter an error like
        "ikke unik skranke" or similar.

    __init__():
        Sets attributes, validates them, builds header, initializes log.

    """
<<<<<<< HEAD

    def __init__(
        self,
        loaduser="",
        date: datetime.datetime = datetime.datetime.now() + td(days=1),  # noqa: B008
        shortuser: str = "",
        cc: str = "",
        bcc: str = "",
        overwrite: bool = True,
        approve: str = "2",
        validation: bool = True,
    ):
=======
    
    
    def __init__(self,
            loaduser = "",
            date: datetime.datetime = datetime.datetime.now() + td(days=1),
            shortuser: str = "",
            cc: str = "",
            bcc: str = "",
            overwrite: bool = True,
            approve: str = '2',
            ):
>>>>>>> a4632847
        self.loaduser = loaduser
        if isinstance(date, str):
            self.date = datetime.datetime.strptime(date, "%Y-%m-%d")
        else:
            self.date = date
        self._validate_date()
        self.shortuser = shortuser
        self.cc = cc
        self.bcc = bcc
        self.overwrite = overwrite
        self.approve = approve
        self._validate_params_init()
        self.__headers = self._build_headers()
        self.log = []

    # Representation
    def __str__(self):
        return f"""StatbankClient for user {self.loaduser}
        Publishing at {self.date}
        Shortuser {self.shortuser}
        Sending mail to {self.cc}
        And sending mail to {self.bcc}
        Overwrite set to {self.overwrite}
        Approve set to {self.approve}
        Validation set to {self.validation}

        Log:
        """ + "\n\t".join(
            self.log
        )

    def __repr__(self):
        return f'StatbankClient(loaduser = "{self.loaduser}")'

    # Publishing date handeling
    def date_picker(self) -> None:
<<<<<<< HEAD
        datepicker = widgets.DatePicker(
            description="Publish-date", disabled=False, value=self.date
        )
        display(datepicker)  # noqa: F821
        self.log.append(
            f'Datepicker created at {datetime.datetime.now().strftime("%Y-%m-%d %H:%M")}'
=======
        """Displays a datapicker-widget.
        Assign it to a variable, that you after editing the date, pass into set_publish_date()
        date = client.datepicker()
        # Edit date
        client.set_publish_date(date)
        """
        datepicker =  widgets.DatePicker(
            description='Publish-date',
            disabled=False,
            value=self.date
>>>>>>> a4632847
        )
        return datepicker

    def set_publish_date(self, date: datetime.datetime) -> None:
        """Set the publishing date on the client.
        If sending a string, use the format 2000-12-31
        """
        if isinstance(date, widgets.widget_date.DatePicker):
            self.date = date.value
        elif isinstance(date, str):
            self.date = datetime.datetime.strptime(date, "%Y-%m-%d")
        else:
            self.date = date
        self._validate_date()
        print("Publishing date set to:", self.date)
        self.log.append(
            f'Date set to {self.date} at {datetime.datetime.now().strftime("%Y-%m-%d %H:%M")}'
        )

    # Descriptions
    def get_description(self, tableid: str = "00000") -> StatbankUttrekksBeskrivelse:
        """Get the "uttrekksbeskrivelse" for the tableid, which describes metadata
        about shape of data to be transferred, and metadata about the table
        itself in Statbankens system, like ID, name and content of codelists.
        """
        self._validate_params_action(tableids=[tableid])
        self.log.append(
            f'Getting description for tableid {tableid} at {datetime.datetime.now().strftime("%Y-%m-%d %H:%M")}'
        )
        return StatbankUttrekksBeskrivelse(
            tabellid=tableid, loaduser=self.loaduser, headers=self.__headers
        )

    def get_description_batch(self, tableids: list) -> dict:
        """Send in a list of tableids: ['00000', '00000'].
        Returns a list of StatbankUttrekksBeskrivelse,
        which you may inspect / use as you wish."""
        self._validate_params_action(tableids=tableids)
        descriptions = {}
        for tableid in tableids:
            descriptions[tableid] = StatbankUttrekksBeskrivelse(
                tabellid=tableid, loaduser=self.loaduser, headers=self.__headers
            )
            self.log.append(
                f'Got description for tableid {tableid} at {datetime.datetime.now().strftime("%Y-%m-%d %H:%M")}'
            )
        return descriptions
<<<<<<< HEAD

    # Validation
    def validate(
        self, dfs: pd.DataFrame, tableid: str = "00000", raise_errors: bool = False
    ) -> dict:
=======
    
    @staticmethod
    def read_description_json(json_path_or_str: str) -> StatbankUttrekksBeskrivelse:
        """Checks if provided string exists on disk, if it does, tries to load it as json.
        Otherwise expects you to provide a json-string that works for json.loads.
        Inserts first layer in json as attributes under a blank StatbankUttrekksBeskrivelse-object.
        """
        if os.path.exists(json_path_or_str):
            with open(json_path_or_str, mode="r") as json_file:
                json_path_or_str = json_file.read()
        new = StatbankUttrekksBeskrivelse.__new__(StatbankUttrekksBeskrivelse)
        for k,v in json.loads(json_path_or_str).items():
            setattr(new, k, v)
        return new
    
    # Validation
    def validate(self, 
                 dfs: pd.DataFrame, 
                 tableid: str = "00000",
                 raise_errors: bool = False) -> dict:
        """Gets an "uttrekksbeskrivelse" and validates the data against this.
        All validation happens locally, so dont be afraid of any data
        being sent to statbanken using this method.
        Logic is built in Python, and can probably be expanded upon."""
>>>>>>> a4632847
        self._validate_params_action([tableid])
        validator = StatbankUttrekksBeskrivelse(
            tabellid=tableid,
            loaduser=self.loaduser,
            raise_errors=raise_errors,
            headers=self.__headers,
        )
        validator.validate_dfs(dfs)
        self.log.append(
            f'Validated data for tableid {tableid} at {datetime.datetime.now().strftime("%Y-%m-%d %H:%M")}'
        )

    def validate_batch(self, data: dict, raise_errors: bool = False) -> dict:
        """Send in a dict of tableids as keys, and data as lists/dataframes in the dict values.
        Will validate all in the list, until one returns an error."""
        self._validate_params_action(list(data.keys()))
        for tableid, dfs in data.items():
            validator = StatbankUttrekksBeskrivelse(
                tabellid=tableid,
                loaduser=self.loaduser,
                raise_errors=raise_errors,
                headers=self.__headers,
            )
            validator.validate_dfs(dfs)
            self.log.append(
                f'Validated data for tableid {tableid} at {datetime.datetime.now().strftime("%Y-%m-%d %H:%M")}'
            )

    # Transfers
<<<<<<< HEAD
    def transfer(self, dfs: pd.DataFrame, tableid: str = "00000") -> StatbankTransfer:
        self._validate_params_action([tableid])
        self.log.append(
            f'Transferring tableid {tableid} at {datetime.datetime.now().strftime("%Y-%m-%d %H:%M")}'
        )
        return StatbankTransfer(
            dfs,
            tabellid=tableid,
            loaduser=self.loaduser,
            headers=self.__headers,
            bruker_trebokstaver=self.shortuser,
            publisering=self.date,
            fagansvarlig1=self.cc,
            fagansvarlig2=self.bcc,
            auto_overskriv_data=str(int(self.overwrite)),
            auto_godkjenn_data=self.approve,
            validation=self.validation,
        )
=======
    def transfer(self,
                 dfs: pd.DataFrame, 
                 tableid: str = "00000") -> StatbankTransfer:
        """Transfers your data to Statbanken.
        Make sure you've set the publish-date correctly before sending."""
        self._validate_params_action([tableid])
        self.log.append(f'Transferring tableid {tableid} at {datetime.datetime.now().strftime("%Y-%m-%d %H:%M")}')
        return StatbankTransfer(dfs,
                                tabellid=tableid,
                                loaduser=self.loaduser,
                                headers=self.__headers,
                                bruker_trebokstaver=self.shortuser,
                                publisering=self.date,
                                fagansvarlig1=self.cc,
                                fagansvarlig2=self.bcc,
                                auto_overskriv_data=str(int(self.overwrite)),
                                auto_godkjenn_data=self.approve
                               )
>>>>>>> a4632847

    def transfer_batch(self, data: dict) -> dict:
        """Send in a dict of tableids as keys, and data as lists/dataframes in the dict values.
        Will try to transfer all of them, until it reaches an error.
        Publishing a table to statbanken many times before the publishing date is ok.
        But if you do it too fast, in succession, you might encounter an error like
        "ikke unik skranke" or similar."""
        self._validate_params_action(list(data.keys()))
        transfers = {}
        for tableid, dfs in data.items():
<<<<<<< HEAD
            transfers[tableid] = StatbankTransfer(
                dfs,
                tabellid=tableid,
                loaduser=self.loaduser,
                headers=self.__headers,
                bruker_trebokstaver=self.shortuser,
                publisering=self.date,
                fagansvarlig1=self.cc,
                fagansvarlig2=self.bcc,
                auto_overskriv_data=str(int(self.overwrite)),
                auto_godkjenn_data=self.approve,
                validation=self.validation,
            )
            self.log.append(
                f'Transferred tableid {tableid} at {datetime.datetime.now().strftime("%Y-%m-%d %H:%M")}'
            )
        return transfers

    # Get apidata
    @staticmethod
    def apidata(
        id_or_url: str = "",
        payload: dict = {  # noqa: B006
            "query": [],
            "response": {"format": "json-stat2"},
        },
        include_id: bool = False,
    ) -> pd.DataFrame:
=======
            transfers[tableid] = StatbankTransfer(dfs,
                                                  tabellid=tableid,
                                                  loaduser=self.loaduser,
                                                  headers=self.__headers,
                                                  bruker_trebokstaver=self.shortuser,
                                                  publisering=self.date,
                                                  fagansvarlig1=self.cc,
                                                  fagansvarlig2=self.bcc,
                                                  auto_overskriv_data=str(int(self.overwrite)),
                                                  auto_godkjenn_data=self.approve)
            self.log.append(f'Transferred tableid {tableid} at {datetime.datetime.now().strftime("%Y-%m-%d %H:%M")}')
        return transfers
    
    @staticmethod
    def read_transfer_json(json_path_or_str: str) -> StatbankTransfer:
        """Checks if provided string exists on disk, if it does, tries to load it as json.
        Otherwise expects you to provide a json-string that works for json.loads.
        Inserts first layer in json as attributes under a blank StatbankTransfer-object.
        """
        if os.path.exists(json_path_or_str):
            with open(json_path_or_str, mode="r") as json_file:
                json_path_or_str = json_file.read()
        new = StatbankTransfer.__new__(StatbankTransfer)
        for k,v in json.loads(json_path_or_str).items():
            setattr(new, k, v)
        return new
    
    
    # Get apidata
    @staticmethod
    def apidata(id_or_url: str = "",
                payload: dict = {"query": [], "response": {"format": "json-stat2"}},
                include_id: bool = False) -> pd.DataFrame:
>>>>>>> a4632847
        """
        Parameter1 - id_or_url: The id of the STATBANK-table to get the total query for, or supply the total url, if the table is "internal".
        Parameter2: Payload, the query to include with the request.
        Parameter3: If you want to include "codes" in the dataframe, set this to True
        Returns: a pandas dataframe with the table
        """
<<<<<<< HEAD
        return apidata(id_or_url, payload, include_id)

    @staticmethod
    def apidata_all(id_or_url: str = "", include_id: bool = False) -> pd.DataFrame:
=======
        return apidata(id_or_url=id_or_url, payload=payload, include_id=include_id)
    
    @staticmethod
    def apidata_all(id_or_url: str = "",
                include_id: bool = False) -> pd.DataFrame:
>>>>>>> a4632847
        """
        Parameter1 - id_or_url: The id of the STATBANK-table to get the total query for, or supply the total url, if the table is "internal".
        Returns: a pandas dataframe with the table
        """
<<<<<<< HEAD
        return apidata_all(id_or_url, include_id)

=======
        return apidata_all(id_or_url=id_or_url, include_id=include_id)
    
    @staticmethod
    def apidata_rotate(df, ind='year', val='value'):
        """Rotate the dataframe so that time is used as the index
        Args:
            df (pandas.dataframe): dataframe (from <get_from_ssb> function
            ind (str): string of column name denoting time
            val (str): string of column name denoting values
        Returns:
            dataframe: pivoted dataframe
        """
        return apidata_rotate(df, ind, val)
    
    def _validate_date(self) -> None:
        if not (isinstance(self.date, datetime.datetime) or isinstance(self.date, datetime.date)):
            raise TypeError("Date must be a datetime.datetime or datetime.date")
        # Date should not be on a weekend
        if self.date.weekday() in [5, 6]:
            print("Warning, you are publishing during a weekend, this is not common practice.")
        
>>>>>>> a4632847
    # Class meta-validation
    def _validate_params_action(self, tableids: list) -> None:
        for tableid in tableids:
            if not isinstance(tableid, str):
                raise TypeError(f"{tableid} is not a string.")
            if not len(tableid) == 5:
                raise ValueError(f"{tableid} is not 5 characters long.")

    def _validate_params_init(self) -> None:
        if not self.loaduser or not isinstance(self.loaduser, str):
            raise TypeError('Please pass in "loaduser" as a string.')
        if isinstance(self.date, str):
            self.date = datetime.datetime.strptime(self.date, "%Y-%m-%d")
        if not self.shortuser:
            self.shortuser = os.environ["JUPYTERHUB_USER"].split("@")[0]
        if not self.cc:
            self.cc = self.shortuser
        if not self.bcc:
            self.bcc = self.cc
        if not isinstance(self.overwrite, bool):
            raise ValueError(
                "(Bool) Set overwrite to either False = no overwrite (dublicates give errors), or  True = automatic overwrite"
            )
        if self.approve not in ["0", "1", "2"]:
            raise ValueError(
                "(String) Set approve to either '0' = manual, '1' = automatic (immediatly), or '2' = JIT-automatic (just-in-time)"
            )<|MERGE_RESOLUTION|>--- conflicted
+++ resolved
@@ -1,30 +1,19 @@
 #!/usr/bin/env python3
 
-<<<<<<< HEAD
-=======
 from .auth import StatbankAuth
 from .uttrekk import StatbankUttrekksBeskrivelse
 from .transfer import StatbankTransfer
 from .apidata import apidata_all, apidata, apidata_rotate
 
->>>>>>> a4632847
 import datetime
 import os
 from datetime import timedelta as td
 
 import ipywidgets as widgets
-<<<<<<< HEAD
-import pandas as pd
-
-from .apidata import apidata, apidata_all
-from .auth import StatbankAuth
-from .transfer import StatbankTransfer
-from .uttrekk import StatbankUttrekksBeskrivelse
-
-=======
+
 import os
 import json
->>>>>>> a4632847
+
 
 class StatbankClient(StatbankAuth):
     """
@@ -88,12 +77,10 @@
         Logic is built in Python, and can probably be expanded upon.
     transfer(data, tableid):
         Transfers your data to Statbanken.
-<<<<<<< HEAD
         First it gets an uttrekksbeskrivelse, validates against this,
         then makes the actual transfer. Validation can be set to False,
         to avoid this checking beforehand.
-=======
->>>>>>> a4632847
+
         Make sure you've set the publish-date correctly before sending.
 
     date = date_picker():
@@ -135,20 +122,6 @@
         Sets attributes, validates them, builds header, initializes log.
 
     """
-<<<<<<< HEAD
-
-    def __init__(
-        self,
-        loaduser="",
-        date: datetime.datetime = datetime.datetime.now() + td(days=1),  # noqa: B008
-        shortuser: str = "",
-        cc: str = "",
-        bcc: str = "",
-        overwrite: bool = True,
-        approve: str = "2",
-        validation: bool = True,
-    ):
-=======
     
     
     def __init__(self,
@@ -160,7 +133,7 @@
             overwrite: bool = True,
             approve: str = '2',
             ):
->>>>>>> a4632847
+
         self.loaduser = loaduser
         if isinstance(date, str):
             self.date = datetime.datetime.strptime(date, "%Y-%m-%d")
@@ -197,14 +170,7 @@
 
     # Publishing date handeling
     def date_picker(self) -> None:
-<<<<<<< HEAD
-        datepicker = widgets.DatePicker(
-            description="Publish-date", disabled=False, value=self.date
-        )
-        display(datepicker)  # noqa: F821
-        self.log.append(
-            f'Datepicker created at {datetime.datetime.now().strftime("%Y-%m-%d %H:%M")}'
-=======
+
         """Displays a datapicker-widget.
         Assign it to a variable, that you after editing the date, pass into set_publish_date()
         date = client.datepicker()
@@ -215,7 +181,6 @@
             description='Publish-date',
             disabled=False,
             value=self.date
->>>>>>> a4632847
         )
         return datepicker
 
@@ -263,13 +228,6 @@
                 f'Got description for tableid {tableid} at {datetime.datetime.now().strftime("%Y-%m-%d %H:%M")}'
             )
         return descriptions
-<<<<<<< HEAD
-
-    # Validation
-    def validate(
-        self, dfs: pd.DataFrame, tableid: str = "00000", raise_errors: bool = False
-    ) -> dict:
-=======
     
     @staticmethod
     def read_description_json(json_path_or_str: str) -> StatbankUttrekksBeskrivelse:
@@ -294,7 +252,6 @@
         All validation happens locally, so dont be afraid of any data
         being sent to statbanken using this method.
         Logic is built in Python, and can probably be expanded upon."""
->>>>>>> a4632847
         self._validate_params_action([tableid])
         validator = StatbankUttrekksBeskrivelse(
             tabellid=tableid,
@@ -323,27 +280,7 @@
                 f'Validated data for tableid {tableid} at {datetime.datetime.now().strftime("%Y-%m-%d %H:%M")}'
             )
 
-    # Transfers
-<<<<<<< HEAD
-    def transfer(self, dfs: pd.DataFrame, tableid: str = "00000") -> StatbankTransfer:
-        self._validate_params_action([tableid])
-        self.log.append(
-            f'Transferring tableid {tableid} at {datetime.datetime.now().strftime("%Y-%m-%d %H:%M")}'
-        )
-        return StatbankTransfer(
-            dfs,
-            tabellid=tableid,
-            loaduser=self.loaduser,
-            headers=self.__headers,
-            bruker_trebokstaver=self.shortuser,
-            publisering=self.date,
-            fagansvarlig1=self.cc,
-            fagansvarlig2=self.bcc,
-            auto_overskriv_data=str(int(self.overwrite)),
-            auto_godkjenn_data=self.approve,
-            validation=self.validation,
-        )
-=======
+    # Transfer
     def transfer(self,
                  dfs: pd.DataFrame, 
                  tableid: str = "00000") -> StatbankTransfer:
@@ -362,7 +299,7 @@
                                 auto_overskriv_data=str(int(self.overwrite)),
                                 auto_godkjenn_data=self.approve
                                )
->>>>>>> a4632847
+
 
     def transfer_batch(self, data: dict) -> dict:
         """Send in a dict of tableids as keys, and data as lists/dataframes in the dict values.
@@ -373,36 +310,7 @@
         self._validate_params_action(list(data.keys()))
         transfers = {}
         for tableid, dfs in data.items():
-<<<<<<< HEAD
-            transfers[tableid] = StatbankTransfer(
-                dfs,
-                tabellid=tableid,
-                loaduser=self.loaduser,
-                headers=self.__headers,
-                bruker_trebokstaver=self.shortuser,
-                publisering=self.date,
-                fagansvarlig1=self.cc,
-                fagansvarlig2=self.bcc,
-                auto_overskriv_data=str(int(self.overwrite)),
-                auto_godkjenn_data=self.approve,
-                validation=self.validation,
-            )
-            self.log.append(
-                f'Transferred tableid {tableid} at {datetime.datetime.now().strftime("%Y-%m-%d %H:%M")}'
-            )
-        return transfers
-
-    # Get apidata
-    @staticmethod
-    def apidata(
-        id_or_url: str = "",
-        payload: dict = {  # noqa: B006
-            "query": [],
-            "response": {"format": "json-stat2"},
-        },
-        include_id: bool = False,
-    ) -> pd.DataFrame:
-=======
+
             transfers[tableid] = StatbankTransfer(dfs,
                                                   tabellid=tableid,
                                                   loaduser=self.loaduser,
@@ -436,33 +344,22 @@
     def apidata(id_or_url: str = "",
                 payload: dict = {"query": [], "response": {"format": "json-stat2"}},
                 include_id: bool = False) -> pd.DataFrame:
->>>>>>> a4632847
         """
         Parameter1 - id_or_url: The id of the STATBANK-table to get the total query for, or supply the total url, if the table is "internal".
         Parameter2: Payload, the query to include with the request.
         Parameter3: If you want to include "codes" in the dataframe, set this to True
         Returns: a pandas dataframe with the table
         """
-<<<<<<< HEAD
-        return apidata(id_or_url, payload, include_id)
-
-    @staticmethod
-    def apidata_all(id_or_url: str = "", include_id: bool = False) -> pd.DataFrame:
-=======
         return apidata(id_or_url=id_or_url, payload=payload, include_id=include_id)
     
     @staticmethod
     def apidata_all(id_or_url: str = "",
                 include_id: bool = False) -> pd.DataFrame:
->>>>>>> a4632847
+
         """
         Parameter1 - id_or_url: The id of the STATBANK-table to get the total query for, or supply the total url, if the table is "internal".
         Returns: a pandas dataframe with the table
         """
-<<<<<<< HEAD
-        return apidata_all(id_or_url, include_id)
-
-=======
         return apidata_all(id_or_url=id_or_url, include_id=include_id)
     
     @staticmethod
@@ -484,7 +381,6 @@
         if self.date.weekday() in [5, 6]:
             print("Warning, you are publishing during a weekend, this is not common practice.")
         
->>>>>>> a4632847
     # Class meta-validation
     def _validate_params_action(self, tableids: list) -> None:
         for tableid in tableids:
