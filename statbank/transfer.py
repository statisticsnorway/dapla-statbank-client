#!/usr/bin/env python3

import json
import math
import os
import urllib
from datetime import datetime as dt
from datetime import timedelta as td

import pandas as pd
import requests as r

from .auth import StatbankAuth


class StatbankTransfer(StatbankAuth):
    """
    Class for talking with the "transfer-API",
    which actually recieves the data from the user and sends it to Statbank.
    ...

    Attributes
    ----------
    data : dict of pd.DataFrames as values, name of "deltabell.dat" as keys.
        Number of DataFrames needs to match the number of "deltabeller" in
        the uttakksbeskrivelse.
        Dict-shape can be retrieved and validated before transfer with the
        Uttakksbeskrivelses-class.
    loaduser : str
        Username for Statbanken, not the same as "shortuser" or
        "common personal username" in other SSB-systems
    tableid: str
        The numeric id of the table, matching the one found on the website.
        Should be a 5-length numeric-string. Alternativley it should be
        possible to send in the "hovedtabellnavn" instead of the tableid.
    shortuser : str
        The abbrivation of username at ssb. Three letters, like "cfc"
    date : str
        Date for publishing the transfer. Shape should be "yyyy-mm-dd",
        like "2022-01-01".
        Statbanken only allows publishing four months into the future?
    cc : str
        First person to be notified by email of transfer.
        Defaults to the same as "shortuser"
    bcc : str
        Second person to be notified by email of transfer.
        Defaults to the same as "cc1"
    overwrite : bool
        False = no overwrite
        True = overwrite
    approve : int
        0 = manual approval
        1 = automatic approval at transfer-time (immediately)
        2 = JIT (Just In Time), approval right before publishing time
    validation : bool
        Set to True, if you want the python-validation code to run user-side.
        Set to False, if its slow and unnecessary.
    boundary : str
        String that defines the splitting of
        the body in the transfer-post-request.
        Kept here for uniform choice through the class.
    urls : dict
        Urls for transfer, observing the result etc.,
        built from environment variables in Dapla-environment
    headers: dict
        Might be deleted without warning.
        Temporarily holds the Authentication for the request.
    params: dict
        This dict will be built into the url in the post request.
        Keep it in this nice shape for later introspection.
    body: str
        The data parsed into the body-shape the Statbank-API expects in
        the transfer-post-request.
    response: requests.response
        The resulting response from the transfer-request.
        Headers might be deleted without warning.
    delay:
        Not editable, please dont try.
        Indicates if the Transfer has been sent yet, or not.

    Methods
    -------
    transfer():
        If Transfer was delayed,
        you can make the transfer by calling this method.
    _validate_original_parameters():
        Validating "pure" parameters on the way into the class.
    _build_urls():
        INHERITED - See description under StatbankAuth
    _build_headers():
        INHERITED - See description under StatbankAuth
    _build_params():
        Builds the params to be attached to the url
    _validate_datatype():
        Validates the data to be a dict of strings and Dataframes.
    _body_from_data():
        Converts data to .body for the transfer request to add to
        json/data/body.
    _handle_response():
        Handles the response back from the transfer post-request
    __init__():
    """

    def __init__(
        self,
        data: dict,
        tableid: str = None,
        loaduser: str = "",
        shortuser: str = "",
        date: dt = dt.now() + td(days=1),  # noqa: B008
        cc: str = "",
        bcc: str = "",
        overwrite: bool = True,
        approve: int = 1,
        validation: bool = True,
        delay: bool = False,
        headers=None,
    ):
        self.data = data
        self.tableid = tableid

        if isinstance(loaduser, str) and loaduser != "":
            self.loaduser = loaduser
        else:
            raise ValueError("You must set loaduser as a parameter")

        if shortuser:
            self.shortuser = shortuser
        else:
            self.shortuser = os.environ["JUPYTERHUB_USER"].split("@")[0]
        if cc:
            self.cc = cc
        else:
            self.cc = self.shortuser
        if bcc:
            self.bcc = bcc
        else:
            self.bcc = self.cc

        # At this point we want date to be a string?
        if isinstance(date, str):
            self.date = date
        else:
            self.date = date.strftime("%Y-%m-%d")

        self.overwrite = overwrite
        self.approve = approve
        self.validation = validation
        self.__delay = delay

        self.boundary = "12345"
        if validation:
            self._validate_original_parameters()

        self.urls = self._build_urls()
        if not self.delay:
            if headers:
                self.transfer(headers)
            else:
                self.transfer()

    def transfer(self, headers: dict = {}):  # noqa: B006
<<<<<<< HEAD
=======
        """Transfers your data to Statbanken.
        Make sure you've set the publish-date correctly before sending.
        Will only work if the transfer has not already been sent, meaning it was "delayed".

        Parameters
        -------
        headers: mostly for internal use by the package. Needs to be a finished compiled headers for a request including Authorization.
        """
>>>>>>> 4848a708
        # In case transfer has already happened, dont transfer again
        if hasattr(self, "oppdragsnummer"):
            raise ValueError(
                f"""Already transferred?
                {self.urls['gui'] +self.oppdragsnummer}
                Remake the StatbankTransfer-object if intentional."""
            )
        if not headers:
            self.headers = self._build_headers()
        else:
            self.headers = headers
        try:
            self.params = self._build_params()
            self._validate_datatype()
            self.body = self._body_from_data()

            url_load_params = self.urls["loader"] + urllib.parse.urlencode(self.params)
            self.response = self._make_transfer_request(url_load_params)
            if self.response.status_code == 200:
                del (
                    self.response.request.headers
                )  # Auth is stored here also, for some reason
        finally:
            del self.headers  # Cleaning up auth-storing
            self.__delay = False
        self._handle_response()

    def __str__(self):
        if self.delay:
            return f"""Overføring for statbanktabell {self.tableid}.
            loaduser: {self.loaduser}.
            Ikke overført enda."""
        else:
            return f"""Overføring for statbanktabell {self.tableid}.
    loaduser: {self.loaduser}.
    Publisering: {self.date}.
    Lastelogg: {self.urls['gui'] + self.oppdragsnummer}"""

    def __repr__(self):
        return (
            "StatbankTransfer([data],"
            + f'tableid="{self.tableid}", loaduser="{self.loaduser}")'
        )

    @property
    def delay(self):
        return self.__delay

    def to_json(self, path: str = "") -> dict:
        """Store a copy of the current state of the transfer-object as a json.
        If path is provided, tries to write to it,
        otherwise will return a json-string for you to handle like you wish.

        Parameters
        -------
        path: if provided, will try to write a json to a local path

        Returns
        -------
        If path is provided, tries to write a json there and returns nothing.
        If path is not provided, returns the json-string for you to handle as you wish.
        """
        print(
            "Warning, some nested, deeper data-structures"
            + " like dataframes and other class-objects will not be serialized"
        )
        json_content = json.dumps(self.__dict__, default=lambda o: "<not serializable>")
        # If path provided write to it, otherwise return the string-content
        if path:
            print(f"Writing to {path}")
            with open(path, mode="w") as json_file:
                json_file.write(json_content)
        else:
            return json.dumps(json_content)

    def _validate_original_parameters(self) -> None:

        for _, shortuser in enumerate([self.shortuser, self.cc, self.bcc]):

            if len(shortuser) != 3 or not isinstance(shortuser, str):
                raise ValueError(
                    f'Brukeren {shortuser} - "trebokstavsforkortelse"'
                    + " - må være tre bokstaver..."
                )

        if not isinstance(self.date, dt):
            if not self._valid_date_form(self.date):
                raise ValueError(
                    "Skriv inn datoformen for publisering" + " som 1900-01-01"
                )

        if not isinstance(self.overwrite, bool):
            raise ValueError(
                "(Bool) Sett overwrite til enten False = "
                + "ingen overskriving (dubletter gir feil), "
                + "eller  True = automatisk overskriving"
            )

        if self.approve not in [0, 1, 2]:
            raise ValueError(
                "(Integer) Sett approve til enten 0 = manuell, "
                + "1 = automatisk (umiddelbart), "
                + "eller 2 = JIT-automatisk (just-in-time)"
            )

    def _validate_datatype(self):
        for deltabell_name, deltabell_data in self.data.items():
            if not isinstance(deltabell_name, str):
                raise TypeError(f"{deltabell_name} is not a string.")
            if not isinstance(deltabell_data, pd.DataFrame):
                raise TypeError(
                    f"Data for {deltabell_name}, must be a pandas DataFrame"
                )

    @staticmethod
    def _round_up(n, decimals=0):
        """Python uses "round to even" as default,
        wanted behaviour is "round up".
        So let's implement our own."""
        multiplier = 10**decimals
        return math.ceil(n * multiplier) / multiplier

    def _body_from_data(self) -> str:
        # Data should be a iterable of pd.DataFrames at this point,
        # reshape to body
        body = ""
        for filename, elem in self.data.items():
            # Replace all nans in data
            elem = elem.copy().fillna("")
            body += f"--{self.boundary}"
            body += f"\nContent-Disposition:form-data; filename={filename}"
            body += "\nContent-type:text/plain\n\n"
            csv_content = elem.to_csv(sep=";", index=False, header=False)
            body += str(csv_content)
        body += f"\n--{self.boundary}--"
        body = body.replace("\n", "\r\n")  # Statbank likes this?
        return body

    @staticmethod
    def _valid_date_form(date) -> bool:
        if (date[:4] + date[5:7] + date[8:]).isdigit() and (
            (date[4] + date[7]) == "--"
        ):
            return True
        return False

    def _build_params(self) -> dict:
        if isinstance(self.date, dt):
            date = self.date.strftime("%Y-%m-%d")
        else:
            date = self.date
        return {
            "initialier": self.shortuser,
            "hovedtabell": self.tableid,
            "publiseringsdato": date,
            "fagansvarlig1": self.cc,
            "fagansvarlig2": self.bcc,
            "auto_overskriv_data": str(int(self.overwrite)),
            "auto_godkjenn_data": self.approve,
        }

    def _make_transfer_request(
        self,
        url_params: str,
    ):
        return r.post(url_params, headers=self.headers, data=self.body)

    def _handle_response(self) -> None:
        resp_json = json.loads(self.response.text)
        if self.response.status_code == 200:
            response_msg = resp_json["TotalResult"]["Message"]
            try:
                self.oppdragsnummer = response_msg.split("lasteoppdragsnummer:")[
                    1
                ].split(" =")[0]
            except Exception:
                raise ValueError(resp_json)
            if not self.oppdragsnummer.isdigit():
                raise ValueError(
                    f"Lasteoppdragsnummer: {self.oppdragsnummer}"
                    + "er ikke ett rent nummer."
                )

            publish_date = dt.strptime(
                response_msg.split("Publiseringsdato '")[1].split("',")[0],
                "%d.%m.%Y %H:%M:%S",
            )
            publish_hour = int(response_msg.split("Publiseringstid '")[1].split(":")[0])
            publish_minute = int(
                response_msg.split("Publiseringstid '")[1].split(":")[1].split("'")[0]
            )
            publish_time = publish_hour * 3600 + publish_minute * 60
            publish = publish_date + td(0, publish_time)
            publish = publish.isoformat("T", "seconds")
            print(f"Publisering satt til: {publish}")
            print(
                "Følg med på lasteloggen (tar noen minutter): "
                + f"{self.urls['gui'] + self.oppdragsnummer}"
            )
            self.resp_json = resp_json
        else:
            print(
                "Take a closer look at StatbankTransfer.response.text"
                + "for more info about connection issues."
            )
            raise ConnectionError(resp_json)<|MERGE_RESOLUTION|>--- conflicted
+++ resolved
@@ -160,8 +160,6 @@
                 self.transfer()
 
     def transfer(self, headers: dict = {}):  # noqa: B006
-<<<<<<< HEAD
-=======
         """Transfers your data to Statbanken.
         Make sure you've set the publish-date correctly before sending.
         Will only work if the transfer has not already been sent, meaning it was "delayed".
@@ -170,7 +168,6 @@
         -------
         headers: mostly for internal use by the package. Needs to be a finished compiled headers for a request including Authorization.
         """
->>>>>>> 4848a708
         # In case transfer has already happened, dont transfer again
         if hasattr(self, "oppdragsnummer"):
             raise ValueError(
