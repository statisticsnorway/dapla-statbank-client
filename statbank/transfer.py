#!/usr/bin/env python3

import json
import os
import urllib
from datetime import datetime as dt
from datetime import timedelta as td

import pandas as pd
import requests as r
<<<<<<< HEAD

from .auth import StatbankAuth  # Needed for inheritance
from .uttrekk import StatbankUttrekksBeskrivelse  # Needed for validation

=======
import math
>>>>>>> a4632847

class StatbankTransfer(StatbankAuth):
    """
    Class for talking with the "transfer-API", which actually recieves the data from the user.
    Create an instance of a StatbankUttrekksbeskrivelse.
    ...

    Attributes
    ----------
    data : pd.DataFrame or list of pd.DataFrames
        Number of DataFrames needs to match the number of "deltabeller" in the uttakksbeskrivelse.
        Data-shape can be validated before transfer with the Uttakksbeskrivelses-class.
    loaduser : str
        Username for Statbanken, not the same as "tbf" or "common personal username" in other SSB-systems
    tabellid: str
        The numeric id of the table, matching the one found on the website. Should be a 5-length string.
    hovedtabell : str
        The "name" of the table, not known to most, so this is set by the Uttakksbeskrivelse, when we get it
    tbf : str
        The abbrivation of username at ssb. Three letters, like "cfc"
    publisering : str
        Date for publishing the transfer. Shape should be "yyyy-mm-dd", like "2022-01-01".
        Statbanken only allows publishing four months into the future?
    fagansvarlig1 : str
        First person to be notified by email of transfer. Defaults to the same as "tbf"
    fagansvarlig2 : str
        Second person to be notified by email of transfer. Defaults to the same as "tbf"
    overskriv_data : str
        "0" = no overwrite
        "1" = overwrite
    godkjenn_data : str
        "0" = manual approval
        "1" = automatic approval at transfer-time (immediately)
        "2" = JIT (Just In Time), approval right before publishing time
    validation : bool
        Set to True, if you want the python-validation code to run user-side.
        Set to False, if its slow and unnecessary.
    boundary : str
        String that defines the splitting of the body in the transfer-post-request.
        Kept here for uniform choice through the class.
    urls : dict
        Urls for transfer, observing the result etc.,
        built from environment variables in Dapla-environment
    headers: dict
        Might be deleted without warning.
        Temporarily holds the Authentication for the request.
    filbeskrivelse: StatbankUttrekksBeskrivelse
        Transfer creates its own StatbankUttrekksBeskrivelse, to validate its data against.
        And also guarantee that "tabellid" and "hovedtabell" are set correctly.
    params: dict
        This dict will be built into the url in the post request.
        Keep it in this nice shape for later introspection.
    data_iter: bool
        A record of if the data was sent into the class as an iterable or not.
    data_type: type
        The datatype of the data sent in, either sent standalone, or in the sent list.
        Currently the class prefers pd.DataFrame.
    body: str
        The data parsed into the body-shape the Statbank-API expects in the transfer-post-request.
    response: requests.response
        The resulting response from the transfer-request. Headers might be deleted without warning.
    delay:
        Not editable, please dont try. Indicates if the Transfer has been sent yet, or not.

    Methods
    -------
    transfer():
        If Transfer was delayed, you can make the transfer by calling this method.
    _validate_original_parameters():
        Validating "pure" parameters on the way into the class.
    _build_urls():
        INHERITED - See description under StatbankAuth
    _build_headers():
        INHERITED - See description under StatbankAuth
    _get_filbeskrivelse():
        Initializes a StatbankUttrekksbeskrivelses-object under .filbeskrivelse
    _build_params():
        Builds the params to be attached to the url
    _identify_data_type():
        Sets data_iter and data_type dependant on data sent in to "data"
    _body_from_data():
        Converts data to .body for the transfer request to add to json/data/body.
    _handle_response():
        Handles the response back from the transfer post-request
    __init__():
    """

    def __init__(
        self,
        data: pd.DataFrame,
        tabellid: str = None,
        loaduser: str = "",
        bruker_trebokstaver: str = "",
        publisering: dt = dt.now() + td(days=1),  # noqa: B008
        fagansvarlig1: str = "",
        fagansvarlig2: str = "",
        auto_overskriv_data: str = "1",
        auto_godkjenn_data: str = "2",
        validation: bool = True,
        delay: bool = False,
        headers=None,
    ):
        self.data = data
        self.tabellid = tabellid
        if loaduser:
            self.loaduser = loaduser
        else:
            raise ValueError("You must set loaduser as a parameter")
        self.hovedtabell = None

        if bruker_trebokstaver:
            self.tbf = bruker_trebokstaver
        else:
            self.tbf = os.environ["JUPYTERHUB_USER"].split("@")[0]
        if fagansvarlig1:
            self.fagansvarlig1 = fagansvarlig1
        else:
            self.fagansvarlig1 = os.environ["JUPYTERHUB_USER"].split("@")[0]
        if fagansvarlig2:
            self.fagansvarlig2 = fagansvarlig2
        else:
            self.fagansvarlig2 = os.environ["JUPYTERHUB_USER"].split("@")[0]

        if isinstance(publisering, str):
            self.publisering = publisering
        else:
            self.publisering = publisering.strftime("%Y-%m-%d")

        self.overskriv_data = auto_overskriv_data
        self.godkjenn_data = auto_godkjenn_data
        self.validation = validation
        self.__delay = delay

        self.boundary = "12345"
        if validation:
            self._validate_original_parameters()

        self.urls = self._build_urls()
        if not self.delay:
            if headers:
                self.transfer(headers)
            else:
                self.transfer()

    def transfer(self, headers: dict = {}):  # noqa: B006
        """The headers-parameter is for a future implemention of a possible BatchTransfer, dont use it please."""
        # In case transfer has already happened, dont transfer again
        if hasattr(self, "oppdragsnummer"):
            raise ValueError(
                f"Already transferred?\n{self.urls['gui'] + self.oppdragsnummer} \nRemake the StatbankTransfer-object if intentional. "
            )
        if not headers:
            self.headers = self._build_headers()
        else:
            self.headers = headers
        try:
            if not self.validation:
                print("Even with no validation, we still need to get the uttrekksbeskrivelse, to get table-name from table-id.")
            self.filbeskrivelse = self._get_filbeskrivelse()
            self.hovedtabell = self.filbeskrivelse.hovedtabell
            # Reset taballid, as sending in "hovedkode" as tabellid is possible up to this point
            self.tabellid = self.filbeskrivelse.tabellid
            self.params = self._build_params()

            self.data_type, self.data_iter = self._identify_data_type()
            if self.data_type != pd.DataFrame:
                raise ValueError(
                    f"Data must be loaded into one or more pandas DataFrames. Type looks like {self.data_type}"
                )
            if self.validation:
                self.validation_errors = self.filbeskrivelse.validate_dfs(
                    self.data, raise_errors=True
                )

            self.body = self._body_from_data()

            url_load_params = self.urls["loader"] + urllib.parse.urlencode(self.params)
            self.response = self._make_transfer_request(url_load_params)
            print(self.response)
            if self.response.status_code == 200:
                del (
                    self.response.request.headers
                )  # Auth is stored here also, for some reason
        finally:
            del self.headers  # Cleaning up auth-storing
            self.__delay = False
        self._handle_response()

    def __str__(self):
        if self.delay:
            return f"Overføring for statbanktabell {self.tabellid}. \nloaduser: {self.loaduser}.\nIkke overført enda."
        else:
            return f"""Overføring for statbanktabell {self.tabellid}.
    loaduser: {self.loaduser}.
    Publisering: {self.publisering}.
    Lastelogg: {self.urls['gui'] + self.oppdragsnummer}"""

    def __repr__(self):
        return f'StatbankTransfer([data], tabellid="{self.tabellid}", loaduser="{self.loaduser}")'

    @property
    def delay(self):
        return self.__delay
<<<<<<< HEAD

    def _validate_original_parameters(self) -> None:

=======
    
    def to_json(self, path: str = "") -> dict:
        """If path is provided, tries to write to it, 
        otherwise will return a json-string for you to handle like you wish.
        """
        print("Warning, some nested, deeper data-structures like dataframes and other class-objects will not be serialized")
        json_content = json.dumps(self.__dict__, default=lambda o: '<not serializable>')        
        # If path provided write to it, otherwise return the string-content
        if path:
            print(f'Writing to {path}')
            with open(path, mode="w") as json_file:
                json_file.write(json_content)
        else:
            return json.dumps(json_content)
            
    def _validate_original_parameters(self) -> None:
        # if not self.tabellid.isdigit() or len(self.tabellid) != 5:
        #    raise ValueError("Tabellid må være tall, som en streng, og 5 tegn lang.")
        
        # Date should not be on the weekend?
        
        
>>>>>>> a4632847
        if not isinstance(self.loaduser, str) or not self.loaduser:
            raise ValueError("Du må sette en loaduser korrekt")

        for _, tbf in enumerate([self.tbf, self.fagansvarlig1, self.fagansvarlig2]):

            if len(tbf) != 3 or not isinstance(tbf, str):
                raise ValueError(
                    f'Brukeren {tbf} - "trebokstavsforkortelse" - må være tre bokstaver...'
                )

        if not isinstance(self.publisering, dt):
            if not self._valid_date_form(self.publisering):
                raise ValueError("Skriv inn datoformen for publisering som 1900-01-01")

        if self.overskriv_data not in ["0", "1"]:
            raise ValueError(
                "(Strengverdi) Sett overskriv_data til enten '0' = ingen overskriving (dubletter gir feil), eller  '1' = automatisk overskriving"
            )

        if self.godkjenn_data not in ["0", "1", "2"]:
            raise ValueError(
                "(Strengverdi) Sett godkjenn_data til enten '0' = manuell, '1' = automatisk (umiddelbart), eller '2' = JIT-automatisk (just-in-time)"
            )

    def _identify_data_type(self) -> tuple[type, bool]:
        if isinstance(self.data, pd.DataFrame):
            data_type = pd.DataFrame
            data_iter = False
        elif isinstance(self.data, list) or isinstance(self.data, tuple):
            for i, d in enumerate(self.data):
                if not isinstance(d, pd.DataFrame):
                    raise TypeError(f"Element {i} in data, is not a DataFrame :(")
            data_type = pd.DataFrame
            data_iter = True
        else:
            raise TypeError(
                "Expecting data to be either a single DataFrame, or a list/tuple of DataFrames."
            )
        return data_type, data_iter

    def _body_from_data(self) -> str:
        # If data is single pd.DataFrame, put into iterable, so code under works
        if not self.data_iter:
            self.data = [self.data]

        if not self.data_type == pd.DataFrame:
            raise TypeError(
                "Only programmed for Pandas DataFrames as data at this point."
            )

        # We need the filenames in the body, and they must match up with amount of data-elements we have
<<<<<<< HEAD
        deltabeller_filnavn = [
            x["Filnavn"] for x in self.filbeskrivelse.deltabelltitler
        ]
        if len(deltabeller_filnavn) != len(self.data):
            raise ValueError(
                "Length mismatch between data-iterable and number of Uttaksbeskrivelse deltabellers filnavn."
            )

=======
        deltabeller_filnavn = list(self.filbeskrivelse.deltabelltitler.keys())
        if len(deltabeller_filnavn) != len(self.data):
            raise ValueError("Length mismatch between data-iterable and number of Uttaksbeskrivelse deltabellers filnavn.")
        
        def round_up(n, decimals=0):
            """Python uses "round to even" as default, wanted behaviour is "round up".
            So let's implement our own."""
            multiplier = 10 ** decimals
            return math.ceil(n * multiplier) / multiplier
>>>>>>> a4632847
        # Shorten all floats to specified decimal-length and convert to strings
        for i, deltabell in enumerate(self.filbeskrivelse.variabler):
            deltabell["deltabell"]
            for variabel in deltabell["variabler"]:
                if "Antall_lagrede_desimaler" in variabel.keys():
                    col_num = int(variabel["kolonnenummer"]) - 1
                    decimal_num = int(variabel["Antall_lagrede_desimaler"])
                    # Nan-handling?
<<<<<<< HEAD
                    if (
                        "float" in str(self.data[i].dtypes[col_num]).lower()
                    ):  # If column is passed in as a float, we can handle it
                        print(
                            f"Converting column {col_num+1} into a string, with {decimal_num} decimals."
                        )
                        self.data[i].iloc[:, col_num] = (
                            self.data[i]
                            .iloc[:, col_num]
                            .astype("Float64")
                            .map("{" + f":,.{decimal_num}f" + "}".format)
                            .str.replace("<NA>", "")
                            .str.replace(".", ",")
                        )

=======
                    if "float" in str(self.data[i].dtypes[col_num]).lower():  # If column is passed in as a float, we can handle it
                        print(f"Converting column {col_num+1} into a string, with {decimal_num} decimals.")
                        self.data[i].iloc[:,col_num] = (self.data[i].iloc[:,col_num]
                                                    .astype("Float64")
                                                    .apply(round_up, decimals=decimal_num)
                                                    .astype(str)
                                                    .str.replace("<NA>","")
                                                    .str.replace(".",",")
                                                   )

        
>>>>>>> a4632847
        # Data should be a iterable of pd.DataFrames at this point, reshape to body
        for elem, filename in zip(self.data, deltabeller_filnavn):
            # Replace all nans in data
            elem = elem.fillna("")
            body = f"--{self.boundary}"
            body += f"\nContent-Disposition:form-data; filename={filename}"
            body += "\nContent-type:text/plain\n\n"
            if self.data_type == pd.DataFrame:
                body += elem.to_csv(sep=";", index=False, header=False)
            else:
                raise TypeError("Expecting Dataframe or Table at this point in code")
        body += f"\n--{self.boundary}--"
        body = body.replace("\n", "\r\n")  # Statbank likes this?

        return body

    @staticmethod
    def _valid_date_form(date) -> bool:
        if (date[:4] + date[5:7] + date[8:]).isdigit() and (date[4] + date[7]) == "--":
            return True
        return False

    def _build_params(self) -> dict:
        if isinstance(self.publisering, dt):
            self.publisering = self.publisering.strftime("%Y-%m-%d")
        return {
            "initialier": self.tbf,
            "hovedtabell": self.hovedtabell,
            "publiseringsdato": self.publisering,
            "fagansvarlig1": self.fagansvarlig1,
            "fagansvarlig2": self.fagansvarlig2,
            "auto_overskriv_data": self.overskriv_data,
            "auto_godkjenn_data": self.godkjenn_data,
        }

    def _get_filbeskrivelse(self) -> StatbankUttrekksBeskrivelse:
        return StatbankUttrekksBeskrivelse(
            tabellid=self.tabellid, loaduser=self.loaduser, headers=self.headers
        )

    def _make_transfer_request(
        self,
        url_params: str,
    ):
        return r.post(url_params, headers=self.headers, data=self.body)

    def _handle_response(self) -> None:
        response_json = json.loads(self.response.text)
        if self.response.status_code == 200:
            response_message = response_json["TotalResult"]["Message"]
            try:
                self.oppdragsnummer = response_message.split("lasteoppdragsnummer:")[
                    1
                ].split(" =")[0]
            except Exception:
                raise ValueError(response_json)
            if not self.oppdragsnummer.isdigit():
                raise ValueError(
                    f"Lasteoppdragsnummer: {self.oppdragsnummer} er ikke ett rent nummer."
                )

            publiseringdato = dt.strptime(
                response_message.split("Publiseringsdato '")[1].split("',")[0],
                "%d.%m.%Y %H:%M:%S",
            )
            publiseringstime = int(
                response_message.split("Publiseringstid '")[1].split(":")[0]
            )
            publiseringsminutt = int(
                response_message.split("Publiseringstid '")[1]
                .split(":")[1]
                .split("'")[0]
            )
            publisering = publiseringdato + td(
                0, (publiseringstime * 3600 + publiseringsminutt * 60)
            )
            print(f"Publisering satt til: {publisering.strftime('%Y-%m-%d %H:%M')}")
            print(
                f"Følg med på lasteloggen (tar noen minutter): {self.urls['gui'] + self.oppdragsnummer}"
            )
            print(f"Og evt APIen?: {self.urls['api'] + self.oppdragsnummer}")
            self.response_json = response_json
        else:
            print(
                "Take a closer look at StatbankTransfer.response.text for more info about connection issues."
            )
            raise ConnectionError(response_json)<|MERGE_RESOLUTION|>--- conflicted
+++ resolved
@@ -8,14 +8,7 @@
 
 import pandas as pd
 import requests as r
-<<<<<<< HEAD
-
-from .auth import StatbankAuth  # Needed for inheritance
-from .uttrekk import StatbankUttrekksBeskrivelse  # Needed for validation
-
-=======
 import math
->>>>>>> a4632847
 
 class StatbankTransfer(StatbankAuth):
     """
@@ -219,11 +212,6 @@
     @property
     def delay(self):
         return self.__delay
-<<<<<<< HEAD
-
-    def _validate_original_parameters(self) -> None:
-
-=======
     
     def to_json(self, path: str = "") -> dict:
         """If path is provided, tries to write to it, 
@@ -246,7 +234,6 @@
         # Date should not be on the weekend?
         
         
->>>>>>> a4632847
         if not isinstance(self.loaduser, str) or not self.loaduser:
             raise ValueError("Du må sette en loaduser korrekt")
 
@@ -298,16 +285,6 @@
             )
 
         # We need the filenames in the body, and they must match up with amount of data-elements we have
-<<<<<<< HEAD
-        deltabeller_filnavn = [
-            x["Filnavn"] for x in self.filbeskrivelse.deltabelltitler
-        ]
-        if len(deltabeller_filnavn) != len(self.data):
-            raise ValueError(
-                "Length mismatch between data-iterable and number of Uttaksbeskrivelse deltabellers filnavn."
-            )
-
-=======
         deltabeller_filnavn = list(self.filbeskrivelse.deltabelltitler.keys())
         if len(deltabeller_filnavn) != len(self.data):
             raise ValueError("Length mismatch between data-iterable and number of Uttaksbeskrivelse deltabellers filnavn.")
@@ -317,7 +294,6 @@
             So let's implement our own."""
             multiplier = 10 ** decimals
             return math.ceil(n * multiplier) / multiplier
->>>>>>> a4632847
         # Shorten all floats to specified decimal-length and convert to strings
         for i, deltabell in enumerate(self.filbeskrivelse.variabler):
             deltabell["deltabell"]
@@ -326,23 +302,6 @@
                     col_num = int(variabel["kolonnenummer"]) - 1
                     decimal_num = int(variabel["Antall_lagrede_desimaler"])
                     # Nan-handling?
-<<<<<<< HEAD
-                    if (
-                        "float" in str(self.data[i].dtypes[col_num]).lower()
-                    ):  # If column is passed in as a float, we can handle it
-                        print(
-                            f"Converting column {col_num+1} into a string, with {decimal_num} decimals."
-                        )
-                        self.data[i].iloc[:, col_num] = (
-                            self.data[i]
-                            .iloc[:, col_num]
-                            .astype("Float64")
-                            .map("{" + f":,.{decimal_num}f" + "}".format)
-                            .str.replace("<NA>", "")
-                            .str.replace(".", ",")
-                        )
-
-=======
                     if "float" in str(self.data[i].dtypes[col_num]).lower():  # If column is passed in as a float, we can handle it
                         print(f"Converting column {col_num+1} into a string, with {decimal_num} decimals.")
                         self.data[i].iloc[:,col_num] = (self.data[i].iloc[:,col_num]
@@ -354,7 +313,6 @@
                                                    )
 
         
->>>>>>> a4632847
         # Data should be a iterable of pd.DataFrames at this point, reshape to body
         for elem, filename in zip(self.data, deltabeller_filnavn):
             # Replace all nans in data
