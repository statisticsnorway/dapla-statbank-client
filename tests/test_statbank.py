#!/usr/bin/env python3

<<<<<<< HEAD
import os
from unittest import mock

=======
from statbank.transfer import StatbankTransfer
from statbank.uttrekk import StatbankUttrekksBeskrivelse
>>>>>>> 9f8ff56b
import pandas as pd
import pytest
import requests

from statbank.client import StatbankTransfer, StatbankUttrekksBeskrivelse


def fake_mail():
    return "ssb@ssb.no"


os.environ["JUPYTERHUB_USER"] = fake_mail()


@pytest.fixture(autouse=True)
def mock_settings_env_vars():
    with mock.patch.dict(
        os.environ,
        {
            "STATBANK_BASE_URL": "https://fake_url/",
            "STATBANK_ENCRYPT_URL": "https://fake_url2/",
            "JUPYTERHUB_USER": fake_mail(),
        },
    ):
        yield


# Fake Auth
def fake_user():
    return "SSB-person-456"


def fake_pass():
    return "coConU7s6"


def fake_auth():
    return "SoCipherVerySecure"


# Fake data
def fake_data():
    return pd.DataFrame(
        {
            "1": ["999", "01", "02"],
            "2": ["2022", "2022", "2000"],
            "3": ["100", "2000", "30000"],
        }
    )


# Fake responses from APIs
def fake_get_response_uttrekksbeskrivelse_successful():
    response = requests.Response()
    response.status_code = 200
    response._content = bytes(
        '{"Uttaksbeskrivelse_lagd":"29.09.2022 klokka 18:51" , "base": "DB1T","TabellId":"10000","Huvudtabell":"HovedTabellNavn","DeltabellTitler":[{ "Filnavn": "delfil1.dat" , "Filtext": "10000: Fake table" }] ,"deltabller":[{"deltabell":"delfil1.dat","variabler":[{"kolonnenummer":"1","Klassifikasjonsvariabel":"Kodeliste1","Variabeltext":"kodeliste1","Kodeliste_id":"Kodeliste1","Kodeliste_text":"Kodeliste 1"},{"kolonnenummer":"2","Klassifikasjonsvariabel":"Tid","Variabeltext":"tid","Kodeliste_id":"-","Kodeliste_text":"Tidsperioden for tabelldataene, enhet = år, format = åååå"}],"statistikkvariabler":[{ "kolonnenummer":"3","Text":"Antall","Enhet":"personer","Antall_lagrede_desimaler":"0","Antall_viste_desimaler":"0"}],"eksempel_linje":"01;2022;100"}],"kodelister":[{"kodeliste":"Kodeliste1","SumIALtTotalKode":"999","koder":[{"kode":"999","text":"i alt"},{"kode":"01","text":"Kode1"},{"kode":"02","text":"Kode2"}]}]}',
        "utf8",
    )
    response.request = requests.PreparedRequest()
    response.request.headers = {
        "Authorization": fake_auth(),
        "Content-Type": "multipart/form-data; boundary=12345",
    }
    return response


def fake_post_response_key_service():
    response = requests.Response()
    response.status_code = 200
    response._content = bytes('{"message":"' + fake_auth() + '"}', "utf8")
    return response


def fake_post_response_transfer_successful():
    response = requests.Response()
    response.status_code = 200
    response._content = bytes(
        '{"TotalResult":{"GeneratedId":null,"Status":"Success","Message":"ExecutePublish with AutoGodkjennData \'2\', AutoOverskrivData \'1\', Fagansvarlig1 \'tbf\', Fagansvarlig2 \'tbf\', Hovedtabell \'HovedTabellNavn\', Publiseringsdato \'07.01.2023 00:00:00\', Publiseringstid \'08:00\':  Status 0, OK, lasting er registrert med lasteoppdragsnummer:197885 => INFORMASJON. Publiseringen er satt til kl 08:00:00","Exception":null,"ValidationInfoItems":null},"ItemResults":[{"GeneratedId":null,"Status":"Success","Message":"DataLoader with file name \'delfil1.dat\', intials \'tbf\' and time \'29.09.2022 19:01:14\': Loading completed into temp table","Exception":null,"ValidationInfoItems":null},{"GeneratedId":null,"Status":"Success","Message":"ExecutePublish with AutoGodkjennData \'2\', AutoOverskrivData \'1\', Fagansvarlig1 \'tbf\', Fagansvarlig2 \'tbf\', Hovedtabell \'HovedTabellNavn\', Publiseringsdato \'07.01.2023 00:00:00\', Publiseringstid \'08:00\':  Status 0, OK, lasting er registrert med lasteoppdragsnummer:197885 => INFORMASJON. Publiseringen er satt til kl 08:00:00","Exception":null,"ValidationInfoItems":null}]}',
        "utf8",
    )
    response.request = requests.PreparedRequest()
    response.request.headers = {
        "Authorization": fake_auth(),
        "Content-Type": "multipart/form-data; boundary=12345",
    }
    return response


# Successful fixtures

# Our only get-request is for the "uttrekksbeskrivelse"
@pytest.fixture
@mock.patch.object(StatbankUttrekksBeskrivelse, "_make_request")
@mock.patch.object(StatbankUttrekksBeskrivelse, "_encrypt_request")
def uttrekksbeskrivelse_success(test_encrypt, test_make_request):
    test_make_request.return_value = fake_get_response_uttrekksbeskrivelse_successful()
    test_encrypt.return_value = fake_post_response_key_service()
    return StatbankUttrekksBeskrivelse("10000", fake_user())


@pytest.fixture
@mock.patch.object(StatbankUttrekksBeskrivelse, "_make_request")
@mock.patch.object(StatbankUttrekksBeskrivelse, "_encrypt_request")
@mock.patch.object(StatbankTransfer, "_make_transfer_request")
@mock.patch.object(StatbankTransfer, "_encrypt_request")
def transfer_success(
    test_transfer_encrypt,
    test_transfer_make_request,
    test_besk_encrypt,
    test_besk_make_request,
):
    test_besk_make_request.return_value = (
        fake_get_response_uttrekksbeskrivelse_successful()
    )
    test_besk_encrypt.return_value = fake_post_response_key_service()
    test_transfer_make_request.return_value = fake_post_response_transfer_successful()
    test_transfer_encrypt.return_value = fake_post_response_key_service()
    return StatbankTransfer(fake_data(), "10000", fake_user())


def test_uttrekksbeskrivelse_has_kodelister(uttrekksbeskrivelse_success):
    # last thing to get filled during __init__ is .kodelister, check that dict has length
    assert len(uttrekksbeskrivelse_success.kodelister)


# def test_uttrekksbeskrivelse_validate_data_wrong_deltabell_count():
#    ...

# def test_uttrekksbeskrivelse_validate_data_wrong_col_count():
#    ...

# def test_uttrekksbeskrivelse_validate_data_codes_outside_beskrivelse():
#    ...


def test_transfer_correct_entry(transfer_success):
    # "Lastenummer" is one of the last things set by __init__ and signifies a correctly loaded data-transfer.
    # Is also used to build urls to webpages showing the ingestion status
    assert transfer_success.oppdragsnummer.isdigit()


def test_transfer_no_auth_residuals(transfer_success):
    # Do a search for the key, password, and ciphered auth in the returned object.
    # Important to remove any traces of these before object is handed to user

    # Username should be in object (checks integrity of object, and validity of search)
    assert len(search__dict__(transfer_success, fake_user(), keep={}))

    # Make sure none of these are in the object for security
    assert 0 == len(search__dict__(transfer_success, fake_pass(), keep={}))
    assert 0 == len(search__dict__(transfer_success, fake_auth(), keep={}))


def search__dict__(obj, searchterm: str, path="root", keep={}):  # noqa: B006
    """Recursive search through all nested objects having a __dict__-attribute"""
    if hasattr(obj, "__dict__"):
        for key, elem in obj.__dict__.items():
            if hasattr(elem, "__dict__"):
                path = path + "/" + key
                keep = search__dict__(elem, searchterm, path=path, keep=keep)
            if (
                searchterm.lower() in str(elem).lower()
                or searchterm.lower() in str(key).lower()
            ):
                keep[path + "/" + key] = elem
    return keep


# def test_transfer_validation_error():
# Alter in-data to introduce error which causes the validation-process to error-out
#    ...

# def test_transfer_auth_error():
# Sending in the wrong password, make sure its handled elegantly
#    with pytest.raises(Exception):
#        ...<|MERGE_RESOLUTION|>--- conflicted
+++ resolved
@@ -1,13 +1,11 @@
 #!/usr/bin/env python3
 
-<<<<<<< HEAD
 import os
 from unittest import mock
 
-=======
 from statbank.transfer import StatbankTransfer
 from statbank.uttrekk import StatbankUttrekksBeskrivelse
->>>>>>> 9f8ff56b
+
 import pandas as pd
 import pytest
 import requests
